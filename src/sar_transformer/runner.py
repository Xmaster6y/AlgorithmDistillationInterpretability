import json
import os
import time
import warnings
from typing import Callable

import torch as t
from src.generation import *
from src.sar_transformer.dataset import *
import wandb
from src.config import (
    ConfigJsonEncoder,
    EnvironmentConfig,
    OfflineTrainConfig,
    RunConfig,
    TransformerModelConfig,
)
from src.models.trajectory_transformer import (
    CloneTransformer,
    ConcatTransformer,
    AlgorithmDistillationTransformer,
)

from .trainer import train
from .utils import get_max_len_from_model_type, store_transformer_model
from src.utils import create_environment_from_id



def run_ad_transformer(
    run_config: RunConfig,
    transformer_config: TransformerModelConfig,
    offline_config: OfflineTrainConfig,
    history_dataset: HistoryDataset,
    history_dataset_test: HistoryDataset,
    env_id: str,
):
    warnings.filterwarnings("ignore", category=DeprecationWarning)
    device = run_config.device
    max_len = get_max_len_from_model_type(  # TODO check its the correct one
        offline_config.model_type, transformer_config.n_ctx
    )

<<<<<<< HEAD
    
    train_loader = create_history_dataloader(history_dataset, offline_config.batch_size, 256*128)
    test_loader = create_history_dataloader(history_dataset_test, offline_config.batch_size, 256*128)
    
    env=create_environment_from_id(env_id,history_dataset.n_states,history_dataset.n_actions,history_dataset.episode_length,seed=500)#TODO maybe do something whith seed 
=======
    train_loader = create_history_dataloader(
        history_dataset,
        offline_config.batch_size,
        256 * offline_config.batch_size
    )
    test_loader = create_history_dataloader(
        history_dataset_test,
        offline_config.batch_size,
        64 * offline_config.batch_size
    )

    env = create_environment_from_id(
        env_id,
        history_dataset.n_states,
        history_dataset.n_actions,
        history_dataset.episode_length,
        seed=100_000,
    )  # TODO maybe do something whith seed
>>>>>>> d264cdce
    environment_config = EnvironmentConfig(
        env_id=f"Graph_{env_id}", env=env, device=device
    )

    if run_config.track:
        wandb_args = ({
            **run_config.__dict__, **transformer_config.__dict__, **offline_config.__dict__
        })
        run_name = f"{run_config.exp_name}__{run_config.seed}__{int(time.time())}"
        wandb.init(
            project=run_config.wandb_project_name,
            entity=run_config.wandb_entity,
            name=run_name,
            config=wandb_args,
        )
        """
        trajectory_visualizer = TrajectoryVisualizer(trajectory_data_set)#TODO fix that for graph env
        fig = trajectory_visualizer.plot_reward_over_time()
        wandb.log({"dataset/reward_over_time": wandb.Plotly(fig)})
        
        fig = trajectory_visualizer.plot_base_action_frequencies()
        wandb.log({"dataset/base_action_frequencies": wandb.Plotly(fig)})
        """
        wandb.log({"dataset/num_trajectories": history_dataset.n_histories})

    if offline_config.model_type == "algorithm_distillation":
        model = AlgorithmDistillationTransformer(
            environment_config=environment_config,
            transformer_config=transformer_config,
        )
    elif offline_config.model_type == "concat_transformer":
        model = ConcatTransformer(
            environment_config=environment_config,
            transformer_config=transformer_config,
        )
    else:
        raise Exception(f"Unknown model_type: {offline_config.model_type}")

    if run_config.track:
        wandb.watch(model, log="parameters")

<<<<<<< HEAD
    model =  train(#TODO look into batch size
    model,
    train_loader,
    test_loader,
    environment_config,
    lr=offline_config.lr,
    clip=1.,
    device=offline_config.device,
    track=offline_config.track,
    train_epochs=offline_config.train_epochs,
    eval_frequency=offline_config.eval_frequency,
    eval_length=offline_config.eval_episodes
=======
    model = train(  # TODO look into batch size
        model,
        train_loader,
        test_loader,
        environment_config,
        lr=offline_config.lr,
        clip=1.0,
        device=offline_config.device,
        track=offline_config.track,
        train_epochs=offline_config.train_epochs,
        eval_frequency=offline_config.eval_frequency,
        eval_length=offline_config.eval_episodes,
        eval_temp=offline_config.eval_temp
>>>>>>> d264cdce
    )

    if run_config.track:
        # save the model with pickle, then upload it
        # as an artifact, then delete it.
        # name it after the run name.
        if not os.path.exists("models"):
            os.mkdir("models")

        model_path = f"models/{run_name}.pt"

        store_transformer_model(
            path=model_path,
            model=model,
            offline_config=offline_config,
        )

        artifact = wandb.Artifact(run_name, type="model")
        artifact.add_file(model_path)
        wandb.log_artifact(artifact)
        os.remove(model_path)
        wandb.finish()<|MERGE_RESOLUTION|>--- conflicted
+++ resolved
@@ -41,13 +41,6 @@
         offline_config.model_type, transformer_config.n_ctx
     )
 
-<<<<<<< HEAD
-    
-    train_loader = create_history_dataloader(history_dataset, offline_config.batch_size, 256*128)
-    test_loader = create_history_dataloader(history_dataset_test, offline_config.batch_size, 256*128)
-    
-    env=create_environment_from_id(env_id,history_dataset.n_states,history_dataset.n_actions,history_dataset.episode_length,seed=500)#TODO maybe do something whith seed 
-=======
     train_loader = create_history_dataloader(
         history_dataset,
         offline_config.batch_size,
@@ -66,7 +59,6 @@
         history_dataset.episode_length,
         seed=100_000,
     )  # TODO maybe do something whith seed
->>>>>>> d264cdce
     environment_config = EnvironmentConfig(
         env_id=f"Graph_{env_id}", env=env, device=device
     )
@@ -108,20 +100,6 @@
     if run_config.track:
         wandb.watch(model, log="parameters")
 
-<<<<<<< HEAD
-    model =  train(#TODO look into batch size
-    model,
-    train_loader,
-    test_loader,
-    environment_config,
-    lr=offline_config.lr,
-    clip=1.,
-    device=offline_config.device,
-    track=offline_config.track,
-    train_epochs=offline_config.train_epochs,
-    eval_frequency=offline_config.eval_frequency,
-    eval_length=offline_config.eval_episodes
-=======
     model = train(  # TODO look into batch size
         model,
         train_loader,
@@ -135,7 +113,6 @@
         eval_frequency=offline_config.eval_frequency,
         eval_length=offline_config.eval_episodes,
         eval_temp=offline_config.eval_temp
->>>>>>> d264cdce
     )
 
     if run_config.track:
